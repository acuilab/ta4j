/*
  The MIT License (MIT)

  Copyright (c) 2014-2017 Marc de Verdelhan, Ta4j Organization & respective authors (see AUTHORS)

  Permission is hereby granted, free of charge, to any person obtaining a copy of
  this software and associated documentation files (the "Software"), to deal in
  the Software without restriction, including without limitation the rights to
  use, copy, modify, merge, publish, distribute, sublicense, and/or sell copies of
  the Software, and to permit persons to whom the Software is furnished to do so,
  subject to the following conditions:

  The above copyright notice and this permission notice shall be included in all
  copies or substantial portions of the Software.

  THE SOFTWARE IS PROVIDED "AS IS", WITHOUT WARRANTY OF ANY KIND, EXPRESS OR
  IMPLIED, INCLUDING BUT NOT LIMITED TO THE WARRANTIES OF MERCHANTABILITY, FITNESS
  FOR A PARTICULAR PURPOSE AND NONINFRINGEMENT. IN NO EVENT SHALL THE AUTHORS OR
  COPYRIGHT HOLDERS BE LIABLE FOR ANY CLAIM, DAMAGES OR OTHER LIABILITY, WHETHER
  IN AN ACTION OF CONTRACT, TORT OR OTHERWISE, ARISING FROM, OUT OF OR IN
  CONNECTION WITH THE SOFTWARE OR THE USE OR OTHER DEALINGS IN THE SOFTWARE.
 */
package org.ta4j.core.indicators.volume;

import org.ta4j.core.Num.Num;
import org.ta4j.core.TimeSeries;
import org.ta4j.core.indicators.CachedIndicator;
import org.ta4j.core.indicators.EMAIndicator;

/**
 * Chaikin Oscillator.
 * <p>
 * @see <a href="http://stockcharts.com/school/doku.php?id=chart_school:technical_indicators:chaikin_oscillator">http://stockcharts.com/school/doku.php?id=chart_school:technical_indicators:chaikin_oscillator</a>
 */
public class ChaikinOscillatorIndicator extends CachedIndicator<Num> {

	private static final long serialVersionUID = 2235402541638515096L;
	private final EMAIndicator ema3;
	private final EMAIndicator ema10;

	/**
	 * Constructor.
	 * 
<<<<<<< HEAD
	 * @param series time series
=======
	 * @param series the {@link TimeSeries}
>>>>>>> 54499a70
	 * @param shortTimeFrame (usually 3)
	 * @param longTimeFrame (usually 10)
	 */
	public ChaikinOscillatorIndicator(TimeSeries series, int shortTimeFrame, int longTimeFrame) {
		super(series);
		ema3 = new EMAIndicator(new AccumulationDistributionIndicator(series), shortTimeFrame);
		ema10 = new EMAIndicator(new AccumulationDistributionIndicator(series), longTimeFrame);
	}

	/**
	 * Constructor.
	 * 
<<<<<<< HEAD
	 * @param series time series
=======
	 * @param series the {@link TimeSeries}
>>>>>>> 54499a70
	 */
	public ChaikinOscillatorIndicator(TimeSeries series) {
		this(series, 3, 10);
	}

	@Override
	protected Num calculate(int index) {
		return ema3.getValue(index).minus(ema10.getValue(index));
	}
}<|MERGE_RESOLUTION|>--- conflicted
+++ resolved
@@ -41,11 +41,7 @@
 	/**
 	 * Constructor.
 	 * 
-<<<<<<< HEAD
-	 * @param series time series
-=======
 	 * @param series the {@link TimeSeries}
->>>>>>> 54499a70
 	 * @param shortTimeFrame (usually 3)
 	 * @param longTimeFrame (usually 10)
 	 */
@@ -58,11 +54,7 @@
 	/**
 	 * Constructor.
 	 * 
-<<<<<<< HEAD
-	 * @param series time series
-=======
 	 * @param series the {@link TimeSeries}
->>>>>>> 54499a70
 	 */
 	public ChaikinOscillatorIndicator(TimeSeries series) {
 		this(series, 3, 10);
