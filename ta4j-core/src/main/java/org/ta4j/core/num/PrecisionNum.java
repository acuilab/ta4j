/*
  The MIT License (MIT)

  Copyright (c) 2014-2017 Marc de Verdelhan, Ta4j Organization & respective authors (see AUTHORS)

  Permission is hereby granted, free of charge, to any person obtaining a copy of
  this software and associated documentation files (the "Software"), to deal in
  the Software without restriction, including without limitation the rights to
  use, copy, modify, merge, publish, distribute, sublicense, and/or sell copies of
  the Software, and to permit persons to whom the Software is furnished to do so,
  subject to the following conditions:

  The above copyright notice and this permission notice shall be included in all
  copies or substantial portions of the Software.

  THE SOFTWARE IS PROVIDED "AS IS", WITHOUT WARRANTY OF ANY KIND, EXPRESS OR
  IMPLIED, INCLUDING BUT NOT LIMITED TO THE WARRANTIES OF MERCHANTABILITY, FITNESS
  FOR A PARTICULAR PURPOSE AND NONINFRINGEMENT. IN NO EVENT SHALL THE AUTHORS OR
  COPYRIGHT HOLDERS BE LIABLE FOR ANY CLAIM, DAMAGES OR OTHER LIABILITY, WHETHER
  IN AN ACTION OF CONTRACT, TORT OR OTHERWISE, ARISING FROM, OUT OF OR IN
  CONNECTION WITH THE SOFTWARE OR THE USE OR OTHER DEALINGS IN THE SOFTWARE.
 */
package org.ta4j.core.num;

import java.math.BigDecimal;
import java.math.MathContext;
import java.math.RoundingMode;
import java.util.Objects;
import java.util.function.Function;

import org.slf4j.Logger;
import org.slf4j.LoggerFactory;

import static org.ta4j.core.num.NaN.NaN;
/**
 * Representation of arbitrary precision BigDecimal.
 * A {@code Num} consists of a {@code BigDecimal} with arbitrary {@link MathContext} (precision and rounding mode).
 *
 * @see BigDecimal
 * @see MathContext
 * @see RoundingMode
 * @see Num
 *
 */
public final class PrecisionNum implements Num {

    private static final long serialVersionUID = 785564782721079992L;

    private static final int DEFAULT_PRECISION = 32;

    private final MathContext mathContext;

    private final BigDecimal delegate;

    private static final Logger log = LoggerFactory.getLogger(PrecisionNum.class);

    @Override
    public Function<Number, Num> function() {
        return (number -> PrecisionNum.valueOf(number.toString(), mathContext.getPrecision()));
    }

    /**
     * Constructor.
     * @param val the string representation of the Num value
     */
    private PrecisionNum(String val) {
        delegate = new BigDecimal(val);
        int precision = Math.max(delegate.precision(), DEFAULT_PRECISION);
        mathContext = new MathContext(precision, RoundingMode.HALF_UP);
    }

    /**
     * Constructor. Above double precision, only String parameters can represent the value.
     *
     * @param val the string representation of the Num value
     * @param precision the int precision of the Num value
     */
    private PrecisionNum(String val, int precision) {
        mathContext = new MathContext(precision, RoundingMode.HALF_UP);
        delegate = new BigDecimal(val, new MathContext(precision, RoundingMode.HALF_UP));
    }

    private PrecisionNum(short val) {
        mathContext = new MathContext(DEFAULT_PRECISION, RoundingMode.HALF_UP);
        delegate = new BigDecimal(val, mathContext);
    }

    private PrecisionNum(int val) {
        mathContext = new MathContext(DEFAULT_PRECISION, RoundingMode.HALF_UP);
        delegate = BigDecimal.valueOf(val);
    }

    private PrecisionNum(long val) {
        mathContext = new MathContext(DEFAULT_PRECISION, RoundingMode.HALF_UP);
        delegate = BigDecimal.valueOf(val);
    }

    private PrecisionNum(float val) {
        mathContext = new MathContext(DEFAULT_PRECISION, RoundingMode.HALF_UP);
        delegate = new BigDecimal(val, mathContext);
    }

    private PrecisionNum(double val) {
        mathContext = new MathContext(DEFAULT_PRECISION, RoundingMode.HALF_UP);
        delegate = BigDecimal.valueOf(val);
    }

    private PrecisionNum(BigDecimal val, int precision) {
        mathContext = new MathContext(precision, RoundingMode.HALF_UP);
        delegate = Objects.requireNonNull(val);
    }

    /**
     * Returns the underlying {@link BigDecimal} delegate
     * @return BigDecimal delegate instance of this instance
     */
    @Override
    public Number getDelegate() {
        return delegate;
    }

    /**
     * Returns the underlying {@link MathContext} mathContext
     * @return MathContext of this instance
     */
    public MathContext getMathContext() {
        return mathContext;
    }

    @Override
    public String getName() {
        return this.getClass().getSimpleName();
    }


    @Override
    public Num plus(Num augend) {
        if (augend.isNaN()) {
            return NaN;
        }
        BigDecimal bigDecimal = ((PrecisionNum) augend).delegate;
        int precision = mathContext.getPrecision();
        BigDecimal result = delegate.add(bigDecimal, mathContext);
        return new PrecisionNum(result, precision);
    }

    /**
     * Returns a {@code Num} whose value is {@code (this - augend)},
     * with rounding according to the context settings.
     * @param subtrahend value to be subtracted from this {@code Num}.
     * @return {@code this - subtrahend}, rounded as necessary
     * @see BigDecimal#subtract(java.math.BigDecimal, java.math.MathContext)
     */
    @Override
    public Num minus(Num subtrahend) {
        if (subtrahend.isNaN()) {
            return NaN;
        }
        BigDecimal bigDecimal = ((PrecisionNum) subtrahend).delegate;
        int precision = mathContext.getPrecision();
        BigDecimal result = delegate.subtract(bigDecimal, mathContext);
        return new PrecisionNum(result, precision);
    }

    /**
     * Returns a {@code Num} whose value is {@code this * multiplicand},
     * with rounding according to the context settings.
     * @param multiplicand value to be multiplied by this {@code Num}.
     * @return {@code this * multiplicand}, rounded as necessary
     * @see BigDecimal#multiply(java.math.BigDecimal, java.math.MathContext)
     */
    @Override
    public Num multipliedBy(Num multiplicand) {
        if (multiplicand.isNaN()) {
            return NaN;
        }
        BigDecimal bigDecimal = ((PrecisionNum) multiplicand).delegate;
        int precision = mathContext.getPrecision();
        BigDecimal result = delegate.multiply(bigDecimal, new MathContext(precision, RoundingMode.HALF_UP));
        return new PrecisionNum(result, precision);
    }

    /**
     * Returns a {@code Num} whose value is {@code (this / divisor)},
     * with rounding according to the context settings.
     * @param divisor value by which this {@code Num} is to be divided.
     * @return {@code this / divisor}, rounded as necessary
     * @see BigDecimal#divide(java.math.BigDecimal, java.math.MathContext)
     */
    @Override
    public Num dividedBy(Num divisor) {
        if (divisor.isNaN() || divisor.isZero()) {
            return NaN;
        }
        BigDecimal bigDecimal = ((PrecisionNum) divisor).delegate;
        int precision = mathContext.getPrecision();
        BigDecimal result = delegate.divide(bigDecimal, new MathContext(precision, RoundingMode.HALF_UP));
        return new PrecisionNum(result, precision);
    }

    /**
     * Returns a {@code Num} whose value is {@code (this % divisor)},
     * with rounding according to the context settings.
     * @param divisor value by which this {@code Num} is to be divided.
     * @return {@code this % divisor}, rounded as necessary.
     * @see BigDecimal#remainder(java.math.BigDecimal, java.math.MathContext)
     */
    @Override
    public Num remainder(Num divisor) {
        BigDecimal bigDecimal = ((PrecisionNum) divisor).delegate;
        int precision = mathContext.getPrecision();
        BigDecimal result = delegate.remainder(bigDecimal, new MathContext(precision, RoundingMode.HALF_UP));
        return new PrecisionNum(result, precision);
    }

    /**
     * Returns a {@code Num} whose value is rounded down to the nearest whole number.
     * @return <tt>this<sup>n</sup></tt>
     */
    public Num floor() {
        int precision = Math.max(mathContext.getPrecision(), DEFAULT_PRECISION);
        return new PrecisionNum(delegate.setScale(0, RoundingMode.FLOOR), precision);
    }

    /**
     * Returns a {@code Num} whose value is rounded up to the nearest whole number.
     * @return <tt>this<sup>n</sup></tt>
     */
    public Num ceil() {
        int precision = Math.max(mathContext.getPrecision(), DEFAULT_PRECISION);
        return new PrecisionNum(delegate.setScale(0, RoundingMode.CEILING), precision);
    }

    /**
     * Returns a {@code Num} whose value is <tt>(this<sup>n</sup>)</tt>.
     * @param n power to raise this {@code Num} to.
     * @return <tt>this<sup>n</sup></tt>
     * @see BigDecimal#pow(int, java.math.MathContext)
     */
    @Override
    public Num pow(int n) {
        int precision = mathContext.getPrecision();
        BigDecimal result = delegate.pow(n, new MathContext(precision, RoundingMode.HALF_UP));
        return new PrecisionNum(result, precision);
    }

    /**
     * Returns the correctly rounded positive square root of this {@code Num}.
     * /!\ Warning! Uses DEFAULT_PRECISION.
     * @return the positive square root of {@code this}
     * @see PrecisionNum#sqrt(int)
     */
    public Num sqrt() {
<<<<<<< HEAD
        // TODO: fix this
        double doubleValue = delegate.doubleValue();
        return new PrecisionNum(StrictMath.sqrt(doubleValue));
=======
        return sqrt(DEFAULT_PRECISION);
    }

    /**
     * Returns a {@code num} whose value is <tt>√(this)</tt>.
     * @param precision to calculate.
     * @return <tt>this<sup>n</sup></tt>
     */
    @Override
    public Num sqrt(int precision) {
        log.trace("delegate {}", delegate);
        int comparedToZero = delegate.compareTo(BigDecimal.ZERO);
        switch (comparedToZero) {
        case -1:
            return NaN;

        case 0:
            return BigDecimalNum.valueOf(0);
        }

        // Direct implementation of the example in:
        // https://en.wikipedia.org/wiki/Methods_of_computing_square_roots#Babylonian_method
        MathContext precisionContext = new MathContext(precision, RoundingMode.HALF_UP);
        BigDecimal estimate = new BigDecimal(delegate.toString(), precisionContext);
        String string = String.format("%1.1e", estimate);
        log.trace("scientific notation {}", string);
        if (string.contains("e")) {
            String[] parts = string.split("e");
            BigDecimal mantissa = new BigDecimal(parts[0]);
            BigDecimal exponent = new BigDecimal(parts[1]);
            if (exponent.remainder(new BigDecimal(2)).compareTo(BigDecimal.ZERO) > 0) {
                exponent = exponent.subtract(BigDecimal.ONE);
                mantissa = mantissa.multiply(BigDecimal.TEN);
                log.trace("modified notatation {}e{}", mantissa, exponent);
            }
            BigDecimal estimatedMantissa = mantissa.compareTo(BigDecimal.TEN) < 0 ? new BigDecimal(2) : new BigDecimal(6);
            BigDecimal estimatedExponent = exponent.divide(new BigDecimal(2));
            String estimateString = String.format("%sE%s", estimatedMantissa, estimatedExponent);
            log.trace("x[0] =~ sqrt({}...*10^{}) =~ {}", mantissa, exponent, estimateString);
            estimate = new BigDecimal(estimateString);
        }
        BigDecimal delta = null;
        BigDecimal test = null;
        BigDecimal sum = null;
        BigDecimal newEstimate = null;
        BigDecimal two = new BigDecimal(2);
        String estimateString = null;
        int endIndex;
        int frontEndIndex;
        int backStartIndex;
        int i = 1;
        do {
            test = delegate.divide(estimate, precisionContext);
            sum = estimate.add(test);
            newEstimate = sum.divide(two, precisionContext);
            delta = newEstimate.subtract(estimate).abs();
            estimate = newEstimate;
            if (log.isTraceEnabled()) {
                estimateString = String.format("%1." + precision + "e", estimate);
                endIndex = estimateString.length();
                frontEndIndex = 20 > endIndex ? endIndex : 20;
                backStartIndex = 20 > endIndex ? 0 : endIndex - 20;
                log.trace("x[{}] = {}..{}, delta = {}",
                        i,
                        estimateString.substring(0, frontEndIndex),
                        estimateString.substring(backStartIndex, endIndex),
                        String.format("%1.1e", delta));
                i++;
            }
        } while (delta.compareTo(BigDecimal.ZERO) > 0);
        return PrecisionNum.valueOf(estimate, precision);
>>>>>>> 3ed5f432
    }

    /**
     * Returns a {@code Num} whose value is the absolute value
     * of this {@code Num}.
     * @return {@code abs(this)}
     */
    @Override
    public Num abs() {
        return new PrecisionNum(delegate.abs(), mathContext.getPrecision());
    }

    /**
     * Checks if the value is zero.
     * @return true if the value is zero, false otherwise
     */
    @Override
    public boolean isZero() {
        return compareTo(PrecisionNum.valueOf(0)) == 0;
    }

    /**
     * Checks if the value is greater than zero.
     * @return true if the value is greater than zero, false otherwise
     */
    @Override
    public boolean isPositive() {
        return compareTo(PrecisionNum.valueOf(0)) > 0;
    }

    /**
     * Checks if the value is zero or greater.
     * @return true if the value is zero or greater, false otherwise
     */
    @Override
    public boolean isPositiveOrZero() {
        return compareTo(PrecisionNum.valueOf(0)) >= 0;
    }

    /**
     * Checks if the value is less than zero.
     * @return true if the value is less than zero, false otherwise
     */
    @Override
    public boolean isNegative() {
        return compareTo(function().apply(0)) < 0;
    }

    /**
     * Checks if the value is zero or less.
     * @return true if the value is zero or less, false otherwise
     */
    @Override
    public boolean isNegativeOrZero() {
        return compareTo(PrecisionNum.valueOf(0)) <= 0;
    }

    /**
     * Checks if this value is equal to another.
     * @param other the other value, not null
     * @return true is this is greater than the specified value, false otherwise
     */
    @Override
    public boolean isEqual(Num other) {
        return !other.isNaN() && compareTo(other) == 0;
    }

    /**
     * Checks if this value matches another to a precision.
     *
     * @param other the other value, not null
     * @param precision the int precision
     * @return true is this matches the specified value to a precision, false otherwise
     */
    public boolean matches(Num other, int precision) {
        Num otherNum = PrecisionNum.valueOf(other.toString(), precision);
        Num thisNum = PrecisionNum.valueOf(this.toString(), precision);
        if (thisNum.toString().equals(otherNum.toString())) {
            return true;
        }
        log.debug("{} from {} does not match", thisNum, this);
        log.debug("{} from {} to precision {}", otherNum, other, precision);
        return false;
    }

    /**
     * Checks if this value matches another within an offset.
     *
     * @param other the other value, not null
     * @param delta the {@link Num} offset
     * @return true is this matches the specified value within an offset, false otherwise
     */
    public boolean matches(Num other, Num delta) {
        Num result = this.minus(other);
        if (!result.isGreaterThan(delta)) {
            return true;
        }
        log.debug("{} does not match", this);
        log.debug("{} within offset {}", other, delta);
        return false;
    }

    /**
     * Checks if this value is greater than another.
     * @param other the other value, not null
     * @return true is this is greater than the specified value, false otherwise
     */
    @Override
    public boolean isGreaterThan(Num other) {
        return !other.isNaN() && compareTo(other) > 0;
    }

    /**
     * Checks if this value is greater than or equal to another.
     * @param other the other value, not null
     * @return true is this is greater than or equal to the specified value, false otherwise
     */
    @Override
    public boolean isGreaterThanOrEqual(Num other) {
        return !other.isNaN() && compareTo(other) > -1;
    }

    /**
     * Checks if this value is less than another.
     * @param other the other value, not null
     * @return true is this is less than the specified value, false otherwise
     */
    @Override
    public boolean isLessThan(Num other) {
        return !other.isNaN() && compareTo(other) < 0;
    }

    @Override
    public boolean isLessThanOrEqual(Num other) {
        return !other.isNaN() && delegate.compareTo(((PrecisionNum) other).delegate) < 1;
    }

    @Override
    public int compareTo(Num other) {
        return other.isNaN() ? 0 : delegate.compareTo(((PrecisionNum) other).delegate);
    }

    /**
     * Returns the minimum of this {@code Num} and {@code other}.
     * @param other value with which the minimum is to be computed
     * @return the {@code Num} whose value is the lesser of this
     *         {@code Num} and {@code other}.  If they are equal,
     *         as defined by the {@link #compareTo(Num) compareTo}
     *         method, {@code this} is returned.
     */
    @Override
    public Num min(Num other) {
        return other.isNaN() ? NaN : (compareTo(other) <= 0 ? this : other);
    }

    /**
     * Returns the maximum of this {@code Num} and {@code other}.
     * @param  other value with which the maximum is to be computed
     * @return the {@code Num} whose value is the greater of this
     *         {@code Num} and {@code other}.  If they are equal,
     *         as defined by the {@link #compareTo(Num) compareTo}
     *         method, {@code this} is returned.
     */
    @Override
    public Num max(Num other) {
        return other.isNaN() ? NaN : (compareTo(other) >= 0 ? this : other);
    }

    @Override
    public int hashCode() {
        return Objects.hash(delegate);
    }

    /**
     * {@inheritDoc}
     * Warning: This method returns true if `this` and `obj` are both NaN.NaN.
     */
    @Override
    public boolean equals(Object obj) {
        if (!(obj instanceof Num)) {
            return false;
        }
        return !((Num) obj).isNaN() && this.delegate.compareTo(((PrecisionNum) obj).delegate) == 0;
    }

    /**
     * Returns a {@code Num} version of the given {@code String}.
     * @param val the number
     * @return the {@code Num}
     */
    public static Num valueOf(String val) {
        return val.toUpperCase().equals("NAN") ? NaN : new PrecisionNum(val);
    }

    /**
     * Returns a {@code Num) version of the given {@code String} with a precision.
     * @param val the number
     * @param precision the precision
     * @return the {@code Num}
     */
    public static Num valueOf(String val, int precision) {
        return val.toUpperCase().equals("NAN") ? NaN : new PrecisionNum(val, precision);
    }

    /**
     * Returns a {@code Num} version of the given {@code short}.
     * @param val the number
     * @return the {@code Num}
     */
    public static Num valueOf(short val) {
        return new PrecisionNum(val);
    }

    /**
     * Returns a {@code Num} version of the given {@code int}.
     * @param val the number
     * @return the {@code Num}
     */
    public static Num valueOf(int val) {
        return new PrecisionNum(val);
    }

    /**
     * Returns a {@code Num} version of the given {@code long}.
     * @param val the number
     * @return the {@code Num}
     */
    public static Num valueOf(long val) {
        return new PrecisionNum(val);
    }

    /**
     * Returns a {@code Num} version of the given {@code float}.
     * @param val the number
     * @return the {@code Num}
     */
    public static Num valueOf(float val) {
        return val == Float.NaN ? NaN : new PrecisionNum(val);
    }

    public static PrecisionNum valueOf(BigDecimal val) {
        return new PrecisionNum(val, val.precision());
    }

    public static PrecisionNum valueOf(BigDecimal val, int precision) {
        return new PrecisionNum(val, precision);
    }

    /**
     * Returns a {@code Num} version of the given {@code double}.
     * @param val the number
     * @return the {@code Num}
     */
    public static Num valueOf(double val) {
        return val == Double.NaN ? NaN : new PrecisionNum(val);
    }

    /**
     * Returns a {@code Num} version of the given {@code Num}.
     * @param val the number
     * @return the {@code Num}
     */
    public static PrecisionNum valueOf(PrecisionNum val) {
        return val;
    }

    /**
     * Returns a {@code Num} version of the given {@code Number}.
     * Warning: This method turns the number into a string first
     * @param val the number
     * @return the {@code Num}
     */
    public static PrecisionNum valueOf(Number val) {
        return new PrecisionNum(val.toString());
    }

    @Override
    public String toString() {
        return delegate.toString();
    }

    @Override
    public Num pow(Num n) {
        // There is no BigDecimal.pow(BigDecimal).  We could do:
        //   double Math.pow(double delegate.doubleValue(), double n)
        // But that could overflow any of the three doubles.
        // Instead perform:
        //   x^(a+b) = x^a * x^b
        // Where:
        //   n = a+b
        //   a is a whole number (make sure it doesn't overflow int)
        //   remainder 0 <= b < 1
        // So:
        //   x^a uses   PrecisionNum ((PrecisionNum) x).pow(int a)  cannot overflow Num
        //   x^b uses   double Math.pow(double x, double b)         cannot overflow double because b < 1.
        // As suggested: https://stackoverflow.com/a/3590314

        // get n = a+b, same precision as n
        BigDecimal aplusb = (((PrecisionNum) n).delegate);
        // get the remainder 0 <= b < 1, looses precision as double
        BigDecimal b = aplusb.remainder(BigDecimal.ONE);
        // bDouble looses precision
        double bDouble = b.doubleValue();
        // get the whole number a
        BigDecimal a = aplusb.subtract(b);
        // convert a to an int, fails on overflow
        int aInt = a.intValueExact();
        // use BigDecimal pow(int)
        BigDecimal xpowa = delegate.pow(aInt);
        // use double pow(double, double)
        double xpowb = Math.pow(delegate.doubleValue(), bDouble);
        // use PrecisionNum.multiply(PrecisionNum)
        BigDecimal result = xpowa.multiply(new BigDecimal(xpowb));
        return new PrecisionNum(result.toString());
    }

}<|MERGE_RESOLUTION|>--- conflicted
+++ resolved
@@ -251,11 +251,6 @@
      * @see PrecisionNum#sqrt(int)
      */
     public Num sqrt() {
-<<<<<<< HEAD
-        // TODO: fix this
-        double doubleValue = delegate.doubleValue();
-        return new PrecisionNum(StrictMath.sqrt(doubleValue));
-=======
         return sqrt(DEFAULT_PRECISION);
     }
 
@@ -327,7 +322,6 @@
             }
         } while (delta.compareTo(BigDecimal.ZERO) > 0);
         return PrecisionNum.valueOf(estimate, precision);
->>>>>>> 3ed5f432
     }
 
     /**
