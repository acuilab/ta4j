--- conflicted
+++ resolved
@@ -1,73 +1,65 @@
-/**
- * The MIT License (MIT)
- *
- * Copyright (c) 2014 Marc de Verdelhan & respective authors
- *
- * Permission is hereby granted, free of charge, to any person obtaining a copy of
- * this software and associated documentation files (the "Software"), to deal in
- * the Software without restriction, including without limitation the rights to
- * use, copy, modify, merge, publish, distribute, sublicense, and/or sell copies of
- * the Software, and to permit persons to whom the Software is furnished to do so,
- * subject to the following conditions:
- *
- * The above copyright notice and this permission notice shall be included in all
- * copies or substantial portions of the Software.
- *
- * THE SOFTWARE IS PROVIDED "AS IS", WITHOUT WARRANTY OF ANY KIND, EXPRESS OR
- * IMPLIED, INCLUDING BUT NOT LIMITED TO THE WARRANTIES OF MERCHANTABILITY, FITNESS
- * FOR A PARTICULAR PURPOSE AND NONINFRINGEMENT. IN NO EVENT SHALL THE AUTHORS OR
- * COPYRIGHT HOLDERS BE LIABLE FOR ANY CLAIM, DAMAGES OR OTHER LIABILITY, WHETHER
- * IN AN ACTION OF CONTRACT, TORT OR OTHERWISE, ARISING FROM, OUT OF OR IN
- * CONNECTION WITH THE SOFTWARE OR THE USE OR OTHER DEALINGS IN THE SOFTWARE.
- */
-package eu.verdelhan.ta4j.strategies;
-
-import eu.verdelhan.ta4j.Indicator;
-import eu.verdelhan.ta4j.TADecimal;
-
-/**
- * Indicator over indicator strategy.
- * <p>
- * Enter: when the value of the first {@link Indicator indicator} is strictly greater than the value of the second one<br>
- * Exit: when the value of the first {@link Indicator indicator} is strictly lesser than the value of the second one
- */
-public class IndicatorOverIndicatorStrategy extends AbstractStrategy {
-    
-    /** The first indicator */
-    private Indicator<TADecimal> first;
-    /** The second indicator */
-    private Indicator<TADecimal> second;
-
-    /**
-     * Constructor.
-     * @param first the first indicator
-     * @param second the second indicator
-     */
-    public IndicatorOverIndicatorStrategy(Indicator<TADecimal> first, Indicator<TADecimal> second) {
-        this.first = first;
-        this.second = second;
-    }
-
-    @Override
-    public boolean shouldEnter(int index) {
-<<<<<<< HEAD
-        return first.getValue(index).isLessThan(second.getValue(index));
-=======
-        return (first.getValue(index) > second.getValue(index));
->>>>>>> 1b2710c5
-    }
-
-    @Override
-    public boolean shouldExit(int index) {
-<<<<<<< HEAD
-        return first.getValue(index).isGreaterThan(second.getValue(index));
-=======
-        return (first.getValue(index) < second.getValue(index));
->>>>>>> 1b2710c5
-    }
-
-    @Override
-    public String toString() {
-        return String.format("%s : %s over %s", this.getClass().getSimpleName(), first, second);
-    }
-}+/**
+ * The MIT License (MIT)
+ *
+ * Copyright (c) 2014 Marc de Verdelhan & respective authors
+ *
+ * Permission is hereby granted, free of charge, to any person obtaining a copy of
+ * this software and associated documentation files (the "Software"), to deal in
+ * the Software without restriction, including without limitation the rights to
+ * use, copy, modify, merge, publish, distribute, sublicense, and/or sell copies of
+ * the Software, and to permit persons to whom the Software is furnished to do so,
+ * subject to the following conditions:
+ *
+ * The above copyright notice and this permission notice shall be included in all
+ * copies or substantial portions of the Software.
+ *
+ * THE SOFTWARE IS PROVIDED "AS IS", WITHOUT WARRANTY OF ANY KIND, EXPRESS OR
+ * IMPLIED, INCLUDING BUT NOT LIMITED TO THE WARRANTIES OF MERCHANTABILITY, FITNESS
+ * FOR A PARTICULAR PURPOSE AND NONINFRINGEMENT. IN NO EVENT SHALL THE AUTHORS OR
+ * COPYRIGHT HOLDERS BE LIABLE FOR ANY CLAIM, DAMAGES OR OTHER LIABILITY, WHETHER
+ * IN AN ACTION OF CONTRACT, TORT OR OTHERWISE, ARISING FROM, OUT OF OR IN
+ * CONNECTION WITH THE SOFTWARE OR THE USE OR OTHER DEALINGS IN THE SOFTWARE.
+ */
+package eu.verdelhan.ta4j.strategies;
+
+import eu.verdelhan.ta4j.Indicator;
+import eu.verdelhan.ta4j.TADecimal;
+
+/**
+ * Indicator over indicator strategy.
+ * <p>
+ * Enter: when the value of the first {@link Indicator indicator} is strictly greater than the value of the second one<br>
+ * Exit: when the value of the first {@link Indicator indicator} is strictly lesser than the value of the second one
+ */
+public class IndicatorOverIndicatorStrategy extends AbstractStrategy {
+    
+    /** The first indicator */
+    private Indicator<TADecimal> first;
+    /** The second indicator */
+    private Indicator<TADecimal> second;
+
+    /**
+     * Constructor.
+     * @param first the first indicator
+     * @param second the second indicator
+     */
+    public IndicatorOverIndicatorStrategy(Indicator<TADecimal> first, Indicator<TADecimal> second) {
+        this.first = first;
+        this.second = second;
+    }
+
+    @Override
+    public boolean shouldEnter(int index) {
+        return first.getValue(index).isGreaterThan(second.getValue(index));
+    }
+
+    @Override
+    public boolean shouldExit(int index) {
+        return first.getValue(index).isLessThan(second.getValue(index));
+    }
+
+    @Override
+    public String toString() {
+        return String.format("%s : %s over %s", this.getClass().getSimpleName(), first, second);
+    }
+}