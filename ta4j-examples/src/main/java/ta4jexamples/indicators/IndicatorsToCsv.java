--- conflicted
+++ resolved
@@ -89,7 +89,6 @@
         /*
           Adding indicators values
          */
-<<<<<<< HEAD
         final int nbBars = series.getBarCount();
         for (int i = 0; i < nbBars; i++) {
             sb.append(series.getBar(i).getEndTime()).append(',')
@@ -106,24 +105,6 @@
             .append(williamsR.getValue(i)).append(',')
             .append(atr.getValue(i)).append(',')
             .append(sd.getValue(i)).append('\n');
-=======
-        final int nbTicks = series.getTickCount();
-        for (int i = 0; i < nbTicks; i++) {
-            sb.append(series.getTick(i).getEndTime()).append(',')
-                    .append(closePrice.getValue(i)).append(',')
-                    .append(typicalPrice.getValue(i)).append(',')
-                    .append(priceVariation.getValue(i)).append(',')
-                    .append(shortSma.getValue(i)).append(',')
-                    .append(longSma.getValue(i)).append(',')
-                    .append(shortEma.getValue(i)).append(',')
-                    .append(longEma.getValue(i)).append(',')
-                    .append(ppo.getValue(i)).append(',')
-                    .append(roc.getValue(i)).append(',')
-                    .append(rsi.getValue(i)).append(',')
-                    .append(williamsR.getValue(i)).append(',')
-                    .append(atr.getValue(i)).append(',')
-                    .append(sd.getValue(i)).append('\n');
->>>>>>> 4b988283
         }
 
         /*
