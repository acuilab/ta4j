--- conflicted
+++ resolved
@@ -1,172 +1,166 @@
-/*
-  The MIT License (MIT)
-
-  Copyright (c) 2014-2017 Marc de Verdelhan & respective authors (see AUTHORS)
-
-  Permission is hereby granted, free of charge, to any person obtaining a copy of
-  this software and associated documentation files (the "Software"), to deal in
-  the Software without restriction, including without limitation the rights to
-  use, copy, modify, merge, publish, distribute, sublicense, and/or sell copies of
-  the Software, and to permit persons to whom the Software is furnished to do so,
-  subject to the following conditions:
-
-  The above copyright notice and this permission notice shall be included in all
-  copies or substantial portions of the Software.
-
-  THE SOFTWARE IS PROVIDED "AS IS", WITHOUT WARRANTY OF ANY KIND, EXPRESS OR
-  IMPLIED, INCLUDING BUT NOT LIMITED TO THE WARRANTIES OF MERCHANTABILITY, FITNESS
-  FOR A PARTICULAR PURPOSE AND NONINFRINGEMENT. IN NO EVENT SHALL THE AUTHORS OR
-  COPYRIGHT HOLDERS BE LIABLE FOR ANY CLAIM, DAMAGES OR OTHER LIABILITY, WHETHER
-  IN AN ACTION OF CONTRACT, TORT OR OTHERWISE, ARISING FROM, OUT OF OR IN
-  CONNECTION WITH THE SOFTWARE OR THE USE OR OTHER DEALINGS IN THE SOFTWARE.
- */
-package ta4jexamples.bots;
-
-import java.time.ZonedDateTime;
-
-import org.ta4j.core.Bar;
-import org.ta4j.core.BaseBar;
-import org.ta4j.core.BaseStrategy;
-import org.ta4j.core.BaseTradingRecord;
-import org.ta4j.core.Decimal;
-import org.ta4j.core.Order;
-import org.ta4j.core.Strategy;
-import org.ta4j.core.TimeSeries;
-import org.ta4j.core.TradingRecord;
-import org.ta4j.core.indicators.SMAIndicator;
-import org.ta4j.core.indicators.helpers.ClosePriceIndicator;
-import org.ta4j.core.trading.rules.OverIndicatorRule;
-import org.ta4j.core.trading.rules.UnderIndicatorRule;
-
-import ta4jexamples.loaders.CsvTradesLoader;
-
-/**
- * This class is an example of a dummy trading bot using ta4j.
- * <p></p>
- */
-public class TradingBotOnMovingTimeSeries {
-
-    /** Close price of the last bar */
-    private static Decimal LAST_BAR_CLOSE_PRICE;
-
-    /**
-     * Builds a moving time series (i.e. keeping only the maxBarCount last bars)
-     * @param maxBarCount the number of bars to keep in the time series (at maximum)
-     * @return a moving time series
-     */
-    private static TimeSeries initMovingTimeSeries(int maxBarCount) {
-        TimeSeries series = CsvTradesLoader.loadBitstampSeries();
-        System.out.print("Initial bar count: " + series.getBarCount());
-        // Limitating the number of bars to maxBarCount
-        series.setMaximumBarCount(maxBarCount);
-        LAST_BAR_CLOSE_PRICE = series.getBar(series.getEndIndex()).getClosePrice();
-        System.out.println(" (limited to " + maxBarCount + "), close price = " + LAST_BAR_CLOSE_PRICE);
-        return series;
-    }
-
-    /**
-     * @param series a time series
-     * @return a dummy strategy
-     */
-    private static Strategy buildStrategy(TimeSeries series) {
-        if (series == null) {
-            throw new IllegalArgumentException("Series cannot be null");
-        }
-
-        ClosePriceIndicator closePrice = new ClosePriceIndicator(series);
-        SMAIndicator sma = new SMAIndicator(closePrice, 12);
-
-        // Signals
-        // Buy when SMA goes over close price
-        // Sell when close price goes over SMA
-        Strategy buySellSignals = new BaseStrategy(
-                new OverIndicatorRule(sma, closePrice),
-                new UnderIndicatorRule(sma, closePrice)
-        );
-        return buySellSignals;
-    }
-
-    /**
-     * Generates a random decimal number between min and max.
-     * @param min the minimum bound
-     * @param max the maximum bound
-     * @return a random decimal number between min and max
-     */
-    private static Decimal randDecimal(Decimal min, Decimal max) {
-        Decimal randomDecimal = null;
-        if (min != null && max != null && min.isLessThan(max)) {
-            randomDecimal = max.minus(min).multipliedBy(Decimal.valueOf(Math.random())).plus(min);
-        }
-        return randomDecimal;
-    }
-
-    /**
-     * Generates a random bar.
-     * @return a random bar
-     */
-    private static Bar generateRandomBar() {
-        final Decimal maxRange = Decimal.valueOf("0.03"); // 3.0%
-        Decimal openPrice = LAST_BAR_CLOSE_PRICE;
-        Decimal minPrice = openPrice.minus(openPrice.multipliedBy(maxRange.multipliedBy(Decimal.valueOf(Math.random()))));
-        Decimal maxPrice = openPrice.plus(openPrice.multipliedBy(maxRange.multipliedBy(Decimal.valueOf(Math.random()))));
-        Decimal closePrice = randDecimal(minPrice, maxPrice);
-        LAST_BAR_CLOSE_PRICE = closePrice;
-        return new BaseBar(ZonedDateTime.now(), openPrice, maxPrice, minPrice, closePrice, Decimal.ONE);
-    }
-
-    public static void main(String[] args) throws InterruptedException {
-
-        System.out.println("********************** Initialization **********************");
-        // Getting the time series
-        TimeSeries series = initMovingTimeSeries(20);
-
-        // Building the trading strategy
-        Strategy strategy = buildStrategy(series);
-
-        // Initializing the trading history
-        TradingRecord tradingRecord = new BaseTradingRecord();
-        System.out.println("************************************************************");
-
-        /*
-          We run the strategy for the 50 next bars.
-         */
-        for (int i = 0; i < 50; i++) {
-
-            // New bar
-            Thread.sleep(30); // I know...
-            Bar newBar = generateRandomBar();
-            System.out.println("------------------------------------------------------\n"
-<<<<<<< HEAD
-                    + "Bar "+i+" added, close price = " + newBar.getClosePrice().toDouble());
-            series.addBar(newBar);
-
-=======
-                    + "Tick "+i+" added, close price = " + newTick.getClosePrice().doubleValue());
-            series.addTick(newTick);
-            
->>>>>>> 57435a0f
-            int endIndex = series.getEndIndex();
-            if (strategy.shouldEnter(endIndex)) {
-                // Our strategy should enter
-                System.out.println("Strategy should ENTER on " + endIndex);
-                boolean entered = tradingRecord.enter(endIndex, newBar.getClosePrice(), Decimal.TEN);
-                if (entered) {
-                    Order entry = tradingRecord.getLastEntry();
-                    System.out.println("Entered on " + entry.getIndex()
-                            + " (price=" + entry.getPrice().doubleValue()
-                            + ", amount=" + entry.getAmount().doubleValue() + ")");
-                }
-            } else if (strategy.shouldExit(endIndex)) {
-                // Our strategy should exit
-                System.out.println("Strategy should EXIT on " + endIndex);
-                boolean exited = tradingRecord.exit(endIndex, newBar.getClosePrice(), Decimal.TEN);
-                if (exited) {
-                    Order exit = tradingRecord.getLastExit();
-                    System.out.println("Exited on " + exit.getIndex()
-                            + " (price=" + exit.getPrice().doubleValue()
-                            + ", amount=" + exit.getAmount().doubleValue() + ")");
-                }
-            }
-        }
-    }
-}
+/*
+  The MIT License (MIT)
+
+  Copyright (c) 2014-2017 Marc de Verdelhan & respective authors (see AUTHORS)
+
+  Permission is hereby granted, free of charge, to any person obtaining a copy of
+  this software and associated documentation files (the "Software"), to deal in
+  the Software without restriction, including without limitation the rights to
+  use, copy, modify, merge, publish, distribute, sublicense, and/or sell copies of
+  the Software, and to permit persons to whom the Software is furnished to do so,
+  subject to the following conditions:
+
+  The above copyright notice and this permission notice shall be included in all
+  copies or substantial portions of the Software.
+
+  THE SOFTWARE IS PROVIDED "AS IS", WITHOUT WARRANTY OF ANY KIND, EXPRESS OR
+  IMPLIED, INCLUDING BUT NOT LIMITED TO THE WARRANTIES OF MERCHANTABILITY, FITNESS
+  FOR A PARTICULAR PURPOSE AND NONINFRINGEMENT. IN NO EVENT SHALL THE AUTHORS OR
+  COPYRIGHT HOLDERS BE LIABLE FOR ANY CLAIM, DAMAGES OR OTHER LIABILITY, WHETHER
+  IN AN ACTION OF CONTRACT, TORT OR OTHERWISE, ARISING FROM, OUT OF OR IN
+  CONNECTION WITH THE SOFTWARE OR THE USE OR OTHER DEALINGS IN THE SOFTWARE.
+ */
+package ta4jexamples.bots;
+
+import java.time.ZonedDateTime;
+
+import org.ta4j.core.Bar;
+import org.ta4j.core.BaseBar;
+import org.ta4j.core.BaseStrategy;
+import org.ta4j.core.BaseTradingRecord;
+import org.ta4j.core.Decimal;
+import org.ta4j.core.Order;
+import org.ta4j.core.Strategy;
+import org.ta4j.core.TimeSeries;
+import org.ta4j.core.TradingRecord;
+import org.ta4j.core.indicators.SMAIndicator;
+import org.ta4j.core.indicators.helpers.ClosePriceIndicator;
+import org.ta4j.core.trading.rules.OverIndicatorRule;
+import org.ta4j.core.trading.rules.UnderIndicatorRule;
+
+import ta4jexamples.loaders.CsvTradesLoader;
+
+/**
+ * This class is an example of a dummy trading bot using ta4j.
+ * <p/>
+ */
+public class TradingBotOnMovingTimeSeries {
+
+    /** Close price of the last bar */
+    private static Decimal LAST_BAR_CLOSE_PRICE;
+
+    /**
+     * Builds a moving time series (i.e. keeping only the maxBarCount last bars)
+     * @param maxBarCount the number of bars to keep in the time series (at maximum)
+     * @return a moving time series
+     */
+    private static TimeSeries initMovingTimeSeries(int maxBarCount) {
+        TimeSeries series = CsvTradesLoader.loadBitstampSeries();
+        System.out.print("Initial bar count: " + series.getBarCount());
+        // Limitating the number of bars to maxBarCount
+        series.setMaximumBarCount(maxBarCount);
+        LAST_BAR_CLOSE_PRICE = series.getBar(series.getEndIndex()).getClosePrice();
+        System.out.println(" (limited to " + maxBarCount + "), close price = " + LAST_BAR_CLOSE_PRICE);
+        return series;
+    }
+
+    /**
+     * @param series a time series
+     * @return a dummy strategy
+     */
+    private static Strategy buildStrategy(TimeSeries series) {
+        if (series == null) {
+            throw new IllegalArgumentException("Series cannot be null");
+        }
+
+        ClosePriceIndicator closePrice = new ClosePriceIndicator(series);
+        SMAIndicator sma = new SMAIndicator(closePrice, 12);
+
+        // Signals
+        // Buy when SMA goes over close price
+        // Sell when close price goes over SMA
+        Strategy buySellSignals = new BaseStrategy(
+                new OverIndicatorRule(sma, closePrice),
+                new UnderIndicatorRule(sma, closePrice)
+        );
+        return buySellSignals;
+    }
+
+    /**
+     * Generates a random decimal number between min and max.
+     * @param min the minimum bound
+     * @param max the maximum bound
+     * @return a random decimal number between min and max
+     */
+    private static Decimal randDecimal(Decimal min, Decimal max) {
+        Decimal randomDecimal = null;
+        if (min != null && max != null && min.isLessThan(max)) {
+            randomDecimal = max.minus(min).multipliedBy(Decimal.valueOf(Math.random())).plus(min);
+        }
+        return randomDecimal;
+    }
+
+    /**
+     * Generates a random bar.
+     * @return a random bar
+     */
+    private static Bar generateRandomBar() {
+        final Decimal maxRange = Decimal.valueOf("0.03"); // 3.0%
+        Decimal openPrice = LAST_BAR_CLOSE_PRICE;
+        Decimal minPrice = openPrice.minus(openPrice.multipliedBy(maxRange.multipliedBy(Decimal.valueOf(Math.random()))));
+        Decimal maxPrice = openPrice.plus(openPrice.multipliedBy(maxRange.multipliedBy(Decimal.valueOf(Math.random()))));
+        Decimal closePrice = randDecimal(minPrice, maxPrice);
+        LAST_BAR_CLOSE_PRICE = closePrice;
+        return new BaseBar(ZonedDateTime.now(), openPrice, maxPrice, minPrice, closePrice, Decimal.ONE);
+    }
+
+    public static void main(String[] args) throws InterruptedException {
+
+        System.out.println("********************** Initialization **********************");
+        // Getting the time series
+        TimeSeries series = initMovingTimeSeries(20);
+
+        // Building the trading strategy
+        Strategy strategy = buildStrategy(series);
+
+        // Initializing the trading history
+        TradingRecord tradingRecord = new BaseTradingRecord();
+        System.out.println("************************************************************");
+
+        /*
+          We run the strategy for the 50 next bars.
+         */
+        for (int i = 0; i < 50; i++) {
+
+            // New bar
+            Thread.sleep(30); // I know...
+            Bar newBar = generateRandomBar();
+            System.out.println("------------------------------------------------------\n"
+                    + "Bar "+i+" added, close price = " + newBar.getClosePrice().toDouble());
+            series.addBar(newBar);
+
+            int endIndex = series.getEndIndex();
+            if (strategy.shouldEnter(endIndex)) {
+                // Our strategy should enter
+                System.out.println("Strategy should ENTER on " + endIndex);
+                boolean entered = tradingRecord.enter(endIndex, newBar.getClosePrice(), Decimal.TEN);
+                if (entered) {
+                    Order entry = tradingRecord.getLastEntry();
+                    System.out.println("Entered on " + entry.getIndex()
+                            + " (price=" + entry.getPrice().doubleValue()
+                            + ", amount=" + entry.getAmount().doubleValue() + ")");
+                }
+            } else if (strategy.shouldExit(endIndex)) {
+                // Our strategy should exit
+                System.out.println("Strategy should EXIT on " + endIndex);
+                boolean exited = tradingRecord.exit(endIndex, newBar.getClosePrice(), Decimal.TEN);
+                if (exited) {
+                    Order exit = tradingRecord.getLastExit();
+                    System.out.println("Exited on " + exit.getIndex()
+                            + " (price=" + exit.getPrice().doubleValue()
+                            + ", amount=" + exit.getAmount().doubleValue() + ")");
+                }
+            }
+        }
+    }
+}